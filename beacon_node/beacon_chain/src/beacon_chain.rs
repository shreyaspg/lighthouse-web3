--- conflicted
+++ resolved
@@ -532,15 +532,9 @@
     }
 
     /// Accept a new, potentially invalid attestation from the network.
-<<<<<<< HEAD
     ///
     /// If valid, the attestation is added to `self.op_pool` and `self.fork_choice`.
     ///
-=======
-    ///
-    /// If valid, the attestation is added to `self.op_pool` and `self.fork_choice`.
-    ///
->>>>>>> cd26a19a
     /// Returns an `Ok(AttestationProcessingOutcome)` if the chain was able to make a determination
     /// about the `attestation` (whether it was invalid or not). Returns an `Err` if there was an
     /// error during this process and no determination was able to be made.
@@ -553,7 +547,6 @@
         &self,
         attestation: Attestation<T::EthSpec>,
     ) -> Result<AttestationProcessingOutcome, Error> {
-<<<<<<< HEAD
         metrics::inc_counter(&metrics::ATTESTATION_PROCESSING_REQUESTS);
         let timer = metrics::start_timer(&metrics::ATTESTATION_PROCESSING_TIMES);
 
@@ -562,232 +555,6 @@
         // An honest validator would have set this block to be the head of the chain (i.e., the
         // result of running fork choice).
         let result = if let Some(attestation_head_block) = self
-            .store
-            .get::<BeaconBlock<T::EthSpec>>(&attestation.data.beacon_block_root)?
-        {
-            let finalized_epoch = self.head().beacon_state.finalized_checkpoint.epoch;
-
-            if attestation_head_block.slot
-                <= finalized_epoch.start_slot(T::EthSpec::slots_per_epoch())
-            {
-                // Ignore any attestation where the slot of `data.beacon_block_root` is equal to or
-                // prior to the finalized epoch.
-                //
-                // For any valid attestation if the `beacon_block_root` is prior to finalization, then
-                // all other parameters (source, target, etc) must all be prior to finalization and
-                // therefore no longer interesting.
-                return Ok(AttestationProcessingOutcome::FinalizedSlot {
-                    attestation: attestation_head_block.epoch(),
-                    finalized: finalized_epoch,
-                });
-            }
-
-            // Attempt to process the attestation using the `self.head()` state.
-            //
-            // This is purely an effort to avoid loading a `BeaconState` unnecessarily from the DB.
-            let optional_outcome: Option<Result<AttestationProcessingOutcome, Error>> = {
-                // Take a read lock on the head beacon state.
-                //
-                // The purpose of this whole `let processed ...` block is to ensure that the read
-                // lock is dropped if we don't end up using the head beacon state.
-                let state = &self.head().beacon_state;
-
-                // If it turns out that the attestation was made using the head state, then there
-                // is no need to load a state from the database to process the attestation.
-                //
-                // Note: use the epoch of the target because it indicates which epoch the
-                // attestation was created in. You cannot use the epoch of the head block, because
-                // the block doesn't necessarily need to be in the same epoch as the attestation
-                // (e.g., if there are skip slots between the epoch the block was created in and
-                // the epoch for the attestation).
-                //
-                // This check also ensures that the slot for `data.beacon_block_root` is not higher
-                // than `state.root` by ensuring that the block is in the history of `state`.
-                if state.current_epoch() == attestation.data.target.epoch
-                    && (attestation.data.beacon_block_root == self.head().beacon_block_root
-                        || state
-                            .get_block_root(attestation_head_block.slot)
-                            .map(|root| *root == attestation.data.beacon_block_root)
-                            .unwrap_or_else(|_| false))
-                {
-                    // The head state is able to be used to validate this attestation. No need to load
-                    // anything from the database.
-                    Some(self.process_attestation_for_state_and_block(
-                        attestation.clone(),
-                        state,
-                        &attestation_head_block,
-                    ))
-                } else {
-                    None
-                }
-            };
-
-            if let Some(outcome) = optional_outcome {
-                // Verification was already completed with an in-memory state. Return that result.
-                outcome
-            } else {
-                // Use the `data.beacon_block_root` to load the state from the latest non-skipped
-                // slot preceding the attestation's creation.
-                //
-                // This state is guaranteed to be in the same chain as the attestation, but it's
-                // not guaranteed to be from the same slot or epoch as the attestation.
-                let mut state: BeaconState<T::EthSpec> = self
-                    .store
-                    .get(&attestation_head_block.state_root)?
-                    .ok_or_else(|| Error::MissingBeaconState(attestation_head_block.state_root))?;
-
-                // Ensure the state loaded from the database matches the state of the attestation
-                // head block.
-                //
-                // The state needs to be advanced from the current slot through to the epoch in
-                // which the attestation was created in. It would be an error to try and use
-                // `state.get_attestation_data_slot(..)` because the state matching the
-                // `data.beacon_block_root` isn't necessarily in a nearby epoch to the attestation
-                // (e.g., if there were lots of skip slots since the head of the chain and the
-                // epoch creation epoch).
-                for _ in state.slot.as_u64()
-                    ..attestation
-                        .data
-                        .target
-                        .epoch
-                        .start_slot(T::EthSpec::slots_per_epoch())
-                        .as_u64()
-                {
-                    per_slot_processing(&mut state, &self.spec)?;
-                }
-
-                state.build_committee_cache(RelativeEpoch::Current, &self.spec)?;
-
-                let attestation_slot = state.get_attestation_data_slot(&attestation.data)?;
-
-                // Reject any attestation where the `state` loaded from `data.beacon_block_root`
-                // has a higher slot than the attestation.
-                //
-                // Permitting this would allow for attesters to vote on _future_ slots.
-                if attestation_slot > state.slot {
-                    Ok(AttestationProcessingOutcome::AttestsToFutureState {
-                        state: state.slot,
-                        attestation: attestation_slot,
-                    })
-                } else {
-                    self.process_attestation_for_state_and_block(
-                        attestation,
-                        &state,
-                        &attestation_head_block,
-                    )
-                }
-            }
-        } else {
-            // Drop any attestation where we have not processed `attestation.data.beacon_block_root`.
-            //
-            // This is likely overly restrictive, we could store the attestation for later
-            // processing.
-            warn!(
-                self.log,
-                "Dropped attestation for unknown block";
-                "block" => format!("{}", attestation.data.beacon_block_root)
-            );
-            Ok(AttestationProcessingOutcome::UnknownHeadBlock {
-                beacon_block_root: attestation.data.beacon_block_root,
-            })
-        };
-
-        metrics::stop_timer(timer);
-
-        if let Ok(AttestationProcessingOutcome::Processed) = &result {
-            metrics::inc_counter(&metrics::ATTESTATION_PROCESSING_SUCCESSES);
-        }
-
-        result
-    }
-
-    /// Verifies the `attestation` against the `state` to which it is attesting.
-    ///
-    /// Updates fork choice with any new latest messages, but _does not_ find or update the head.
-    ///
-    /// ## Notes
-    ///
-    /// The given `state` must fulfil one of the following conditions:
-    ///
-    /// - `state` corresponds to the `block.state_root` identified by
-    /// `attestation.data.beacon_block_root`. (Viz., `attestation` was created using `state`).
-    /// - `state.slot` is in the same epoch as `data.target.epoch` and
-    /// `attestation.data.beacon_block_root` is in the history of `state`.
-    ///
-    /// Additionally, `attestation.data.beacon_block_root` **must** be available to read in
-    /// `self.store` _and_ be the root of the given `block`.
-    ///
-    /// If the given conditions are not fulfilled, the function may error or provide a false
-    /// negative (indicating that a given `attestation` is invalid when it is was validly formed).
-    fn process_attestation_for_state_and_block(
-        &self,
-        attestation: Attestation<T::EthSpec>,
-        state: &BeaconState<T::EthSpec>,
-        block: &BeaconBlock<T::EthSpec>,
-    ) -> Result<AttestationProcessingOutcome, Error> {
-        // Find the highest between:
-        //
-        // - The highest valid finalized epoch we've ever seen (i.e., the head).
-        // - The finalized epoch that this attestation was created against.
-        let finalized_epoch = std::cmp::max(
-            self.head().beacon_state.finalized_checkpoint.epoch,
-            state.finalized_checkpoint.epoch,
-        );
-
-        // A helper function to allow attestation processing to be metered.
-        let verify_attestation_for_state = |state, attestation, spec, verify_signatures| {
-            let timer = metrics::start_timer(&metrics::ATTESTATION_PROCESSING_CORE);
-
-            let result = verify_attestation_for_state(state, attestation, spec, verify_signatures);
-
-            metrics::stop_timer(timer);
-            result
-        };
-
-        let result = if block.slot <= finalized_epoch.start_slot(T::EthSpec::slots_per_epoch()) {
-            // Ignore any attestation where the slot of `data.beacon_block_root` is equal to or
-            // prior to the finalized epoch.
-            //
-            // For any valid attestation if the `beacon_block_root` is prior to finalization, then
-            // all other parameters (source, target, etc) must all be prior to finalization and
-            // therefore no longer interesting.
-            Ok(AttestationProcessingOutcome::FinalizedSlot {
-                attestation: block.slot.epoch(T::EthSpec::slots_per_epoch()),
-                finalized: finalized_epoch,
-            })
-        } else if let Err(e) =
-            verify_attestation_for_state(state, &attestation, &self.spec, VerifySignatures::True)
-        {
-            warn!(
-                self.log,
-                "Invalid attestation";
-                "state_epoch" => state.current_epoch(),
-                "error" => format!("{:?}", e),
-            );
-
-            Ok(AttestationProcessingOutcome::Invalid(e))
-        } else {
-            // Provide the attestation to fork choice, updating the validator latest messages but
-            // _without_ finding and updating the head.
-            self.fork_choice
-                .process_attestation(&state, &attestation, block)?;
-
-            // Provide the valid attestation to op pool, which may choose to retain the
-            // attestation for inclusion in a future block.
-            self.op_pool
-                .insert_attestation(attestation, state, &self.spec)?;
-
-            // Update the metrics.
-            metrics::inc_counter(&metrics::ATTESTATION_PROCESSING_SUCCESSES);
-
-            Ok(AttestationProcessingOutcome::Processed)
-        };
-=======
-        // From the store, load the attestation's "head block".
-        //
-        // An honest validator would have set this block to be the head of the chain (i.e., the
-        // result of running fork choice).
-        if let Some(attestation_head_block) = self
             .store
             .get::<BeaconBlock<T::EthSpec>>(&attestation.data.beacon_block_root)?
         {
@@ -893,7 +660,15 @@
             Ok(AttestationProcessingOutcome::UnknownHeadBlock {
                 beacon_block_root: attestation.data.beacon_block_root,
             })
-        }
+        };
+
+        metrics::stop_timer(timer);
+
+        if let Ok(AttestationProcessingOutcome::Processed) = &result {
+            metrics::inc_counter(&metrics::ATTESTATION_PROCESSING_SUCCESSES);
+        }
+
+        result
     }
 
     /// Verifies the `attestation` against the `state` to which it is attesting.
@@ -920,9 +695,6 @@
         state: &BeaconState<T::EthSpec>,
         block: &BeaconBlock<T::EthSpec>,
     ) -> Result<AttestationProcessingOutcome, Error> {
-        self.metrics.attestation_processing_requests.inc();
-        let timer = self.metrics.attestation_processing_times.start_timer();
-
         // Find the highest between:
         //
         // - The highest valid finalized epoch we've ever seen (i.e., the head).
@@ -932,7 +704,17 @@
             state.finalized_checkpoint.epoch,
         );
 
-        let result = if block.slot <= finalized_epoch.start_slot(T::EthSpec::slots_per_epoch()) {
+        // A helper function to allow attestation processing to be metered.
+        let verify_attestation_for_state = |state, attestation, spec, verify_signatures| {
+            let timer = metrics::start_timer(&metrics::ATTESTATION_PROCESSING_CORE);
+
+            let result = verify_attestation_for_state(state, attestation, spec, verify_signatures);
+
+            metrics::stop_timer(timer);
+            result
+        };
+
+        if block.slot <= finalized_epoch.start_slot(T::EthSpec::slots_per_epoch()) {
             // Ignore any attestation where the slot of `data.beacon_block_root` is equal to or
             // prior to the finalized epoch.
             //
@@ -966,15 +748,10 @@
                 .insert_attestation(attestation, state, &self.spec)?;
 
             // Update the metrics.
-            self.metrics.attestation_processing_successes.inc();
+            metrics::inc_counter(&metrics::ATTESTATION_PROCESSING_SUCCESSES);
 
             Ok(AttestationProcessingOutcome::Processed)
-        };
-
-        timer.observe_duration();
->>>>>>> cd26a19a
-
-        result
+        }
     }
 
     /// Accept some deposit and queue it for inclusion in an appropriate block.
@@ -1041,15 +818,11 @@
             return Ok(BlockProcessingOutcome::GenesisBlock);
         }
 
-<<<<<<< HEAD
         let block_root_timer = metrics::start_timer(&metrics::BLOCK_PROCESSING_BLOCK_ROOT);
 
         let block_root = block.canonical_root();
 
         metrics::stop_timer(block_root_timer);
-=======
-        let block_root = block.canonical_root();
->>>>>>> cd26a19a
 
         if block_root == self.genesis_block_root {
             return Ok(BlockProcessingOutcome::GenesisBlock);
@@ -1103,13 +876,10 @@
             per_slot_processing(&mut state, &self.spec)?;
         }
 
-<<<<<<< HEAD
         metrics::stop_timer(catchup_timer);
 
         let commitee_timer = metrics::start_timer(&metrics::BLOCK_PROCESSING_COMMITTEE);
 
-=======
->>>>>>> cd26a19a
         state.build_committee_cache(RelativeEpoch::Previous, &self.spec)?;
         state.build_committee_cache(RelativeEpoch::Current, &self.spec)?;
 
