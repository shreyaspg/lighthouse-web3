--- conflicted
+++ resolved
@@ -1,8 +1,4 @@
-<<<<<<< HEAD
-use crate::{Address, Epoch, Fork, Hash256, Multiaddr, Slot};
-=======
 use crate::*;
->>>>>>> edeace9e
 use bls::Signature;
 use int_to_bytes::int_to_bytes4;
 use serde_derive::Deserialize;
@@ -110,27 +106,18 @@
      *
      * Use `ChainSpec::get_domain(..)` to access these values.
      */
-<<<<<<< HEAD
-    domain_deposit: u64,
-    domain_attestation: u64,
-    domain_proposal: u64,
-    domain_exit: u64,
-    domain_randao: u64,
-    domain_transfer: u64,
-
-    /*
-     * Network specific parameters
-     *
-     */
-    pub boot_nodes: Vec<Multiaddr>,
-=======
     domain_beacon_block: u32,
     domain_randao: u32,
     domain_attestation: u32,
     domain_deposit: u32,
     domain_exit: u32,
     domain_transfer: u32,
->>>>>>> edeace9e
+
+    /*
+     * Network specific parameters
+     *
+     */
+    pub boot_nodes: Vec<Multiaddr>,
 }
 
 impl ChainSpec {
